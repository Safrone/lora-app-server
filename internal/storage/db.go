--- conflicted
+++ resolved
@@ -1,14 +1,10 @@
 package storage
 
 import (
-<<<<<<< HEAD
-	"github.com/brocaar/lora-app-server/internal/common"
-=======
 	"database/sql"
 	"time"
 
 	"github.com/gomodule/redigo/redis"
->>>>>>> f26ac5d7
 	"github.com/jmoiron/sqlx"
 	"github.com/pkg/errors"
 
@@ -17,8 +13,6 @@
 	log "github.com/sirupsen/logrus"
 )
 
-<<<<<<< HEAD
-=======
 // redisPool holds Redis connection pool.
 var redisPool *redis.Pool
 
@@ -130,7 +124,6 @@
 	return redisPool
 }
 
->>>>>>> f26ac5d7
 // Transaction wraps the given function in a transaction. In case the given
 // functions returns an error, the transaction will be rolled back.
 func Transaction(f func(tx sqlx.Ext) error) error {
