--- conflicted
+++ resolved
@@ -4,13 +4,8 @@
 	"testing"
 	"time"
 
-<<<<<<< HEAD
-	"github.com/brocaar/lora-app-server/internal/common"
-	"github.com/brocaar/lora-app-server/internal/config"
-=======
 	"github.com/brocaar/lora-app-server/internal/backend/networkserver"
 	"github.com/brocaar/lora-app-server/internal/backend/networkserver/mock"
->>>>>>> f26ac5d7
 	"github.com/brocaar/lora-app-server/internal/test"
 	"github.com/brocaar/lorawan"
 	"github.com/pkg/errors"
@@ -21,16 +16,10 @@
 	conf := test.GetConfig()
 
 	Convey("Given a clean database woth a network-server and organization", t, func() {
-<<<<<<< HEAD
-		db, err := common.OpenDatabase(conf.PostgresDSN)
-		So(err, ShouldBeNil)
-		test.MustResetDB(db)
-=======
 		if err := Setup(conf); err != nil {
 			t.Fatal(err)
 		}
 		test.MustResetDB(DB().DB)
->>>>>>> f26ac5d7
 
 		nsClient := mock.NewClient()
 		networkserver.SetPool(mock.NewPool(nsClient))
