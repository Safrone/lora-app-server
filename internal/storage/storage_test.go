package storage

import (
	"testing"

<<<<<<< HEAD
=======
	"github.com/jmoiron/sqlx"
>>>>>>> f26ac5d7
	"github.com/stretchr/testify/suite"

	"github.com/brocaar/lora-app-server/internal/test"
)

<<<<<<< HEAD
=======
// DatabaseTestSuiteBase provides the setup and teardown of the database
// for every test-run.
type DatabaseTestSuiteBase struct {
	tx *TxLogger
}

// SetupSuite is called once before starting the test-suite.
func (b *DatabaseTestSuiteBase) SetupSuite() {
	conf := test.GetConfig()
	if err := Setup(conf); err != nil {
		panic(err)
	}
}

// SetupTest is called before every test.
func (b *DatabaseTestSuiteBase) SetupTest() {
	tx, err := DB().Beginx()
	if err != nil {
		panic(err)
	}
	b.tx = tx

	test.MustResetDB(DB().DB)
	test.MustFlushRedis(RedisPool())
}

// TearDownTest is called after every test.
func (b *DatabaseTestSuiteBase) TearDownTest() {
	if err := b.tx.Rollback(); err != nil {
		panic(err)
	}
}

// Tx returns a database transaction (which is rolled back after every
// test).
func (b *DatabaseTestSuiteBase) Tx() sqlx.Ext {
	return b.tx
}

>>>>>>> f26ac5d7
type StorageTestSuite struct {
	suite.Suite
	test.DatabaseTestSuiteBase
}

func TestStorage(t *testing.T) {
	suite.Run(t, new(StorageTestSuite))
}<|MERGE_RESOLUTION|>--- conflicted
+++ resolved
@@ -3,17 +3,12 @@
 import (
 	"testing"
 
-<<<<<<< HEAD
-=======
 	"github.com/jmoiron/sqlx"
->>>>>>> f26ac5d7
 	"github.com/stretchr/testify/suite"
 
 	"github.com/brocaar/lora-app-server/internal/test"
 )
 
-<<<<<<< HEAD
-=======
 // DatabaseTestSuiteBase provides the setup and teardown of the database
 // for every test-run.
 type DatabaseTestSuiteBase struct {
@@ -53,10 +48,9 @@
 	return b.tx
 }
 
->>>>>>> f26ac5d7
 type StorageTestSuite struct {
 	suite.Suite
-	test.DatabaseTestSuiteBase
+	DatabaseTestSuiteBase
 }
 
 func TestStorage(t *testing.T) {
