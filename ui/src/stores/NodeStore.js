--- conflicted
+++ resolved
@@ -12,13 +12,8 @@
 };
 
 class NodeStore extends EventEmitter {
-<<<<<<< HEAD
-  getAll(applicationID, callbackFunc) {
-    fetch("/api/applications/"+applicationID+"/nodes?limit=999", {headers: sessionStore.getHeader()})
-=======
   getAll(applicationID, pageSize, offset, callbackFunc) {
-    fetch("/api/applications/"+applicationID+"/nodes?limit="+pageSize+"&offset="+offset, {headers: tokenStore.getHeader()})
->>>>>>> 48c1f203
+    fetch("/api/applications/"+applicationID+"/nodes?limit="+pageSize+"&offset="+offset, {headers: sessionStore.getHeader()})
       .then(checkStatus)
       .then((response) => response.json())
       .then((responseData) => {
