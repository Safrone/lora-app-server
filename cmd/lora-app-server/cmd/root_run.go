--- conflicted
+++ resolved
@@ -12,14 +12,9 @@
 	"github.com/spf13/cobra"
 
 	"github.com/brocaar/lora-app-server/internal/api"
-<<<<<<< HEAD
-	"github.com/brocaar/lora-app-server/internal/api/auth"
 	"github.com/brocaar/lora-app-server/internal/applayer/fragmentation"
 	"github.com/brocaar/lora-app-server/internal/applayer/multicastsetup"
-	"github.com/brocaar/lora-app-server/internal/common"
-=======
 	"github.com/brocaar/lora-app-server/internal/backend/networkserver"
->>>>>>> f26ac5d7
 	"github.com/brocaar/lora-app-server/internal/config"
 	"github.com/brocaar/lora-app-server/internal/downlink"
 	"github.com/brocaar/lora-app-server/internal/gwping"
@@ -42,14 +37,9 @@
 		setupIntegration,
 		handleDataDownPayloads,
 		startGatewayPing,
-<<<<<<< HEAD
 		setupMulticastSetup,
 		setupFragmentation,
-		startJoinServerAPI,
-		startClientAPI(ctx),
-=======
 		setupAPI,
->>>>>>> f26ac5d7
 	}
 
 	for _, t := range tasks {
@@ -89,26 +79,11 @@
 	return nil
 }
 
-<<<<<<< HEAD
-func setPostgreSQLConnection() error {
-	log.Info("connecting to postgresql")
-	db, err := common.OpenDatabase(config.C.PostgreSQL.DSN)
-	if err != nil {
-		return errors.Wrap(err, "database connection error")
-=======
 func setupStorage() error {
 	if err := storage.Setup(config.C); err != nil {
 		return errors.Wrap(err, "setup storage error")
->>>>>>> f26ac5d7
 	}
 
-<<<<<<< HEAD
-func setRedisPool() error {
-	// setup redis pool
-	log.Info("setup redis connection pool")
-	config.C.Redis.Pool = common.NewRedisPool(config.C.Redis.URL, config.C.Redis.MaxIdle, config.C.Redis.IdleTimeout)
-=======
->>>>>>> f26ac5d7
 	return nil
 }
 
@@ -163,7 +138,6 @@
 	go gwping.SendPingLoop()
 
 	return nil
-<<<<<<< HEAD
 }
 
 func setupMulticastSetup() error {
@@ -178,304 +152,4 @@
 		return errors.Wrap(err, "fragmentation setup error")
 	}
 	return nil
-}
-
-func startJoinServerAPI() error {
-	log.WithFields(log.Fields{
-		"bind":     config.C.JoinServer.Bind,
-		"ca_cert":  config.C.JoinServer.CACert,
-		"tls_cert": config.C.JoinServer.TLSCert,
-		"tls_key":  config.C.JoinServer.TLSKey,
-	}).Info("starting join-server api")
-
-	server := http.Server{
-		Handler:   api.NewJoinServerAPI(),
-		Addr:      config.C.JoinServer.Bind,
-		TLSConfig: &tls.Config{},
-	}
-
-	if config.C.JoinServer.CACert == "" && config.C.JoinServer.TLSCert == "" && config.C.JoinServer.TLSKey == "" {
-		go func() {
-			err := server.ListenAndServe()
-			log.WithError(err).Error("join-server api error")
-		}()
-		return nil
-	}
-
-	if config.C.JoinServer.CACert != "" {
-		caCert, err := ioutil.ReadFile(config.C.JoinServer.CACert)
-		if err != nil {
-			return errors.Wrap(err, "read ca certificate error")
-		}
-
-		caCertPool := x509.NewCertPool()
-		if !caCertPool.AppendCertsFromPEM(caCert) {
-			return errors.New("append ca certificate error")
-		}
-		server.TLSConfig.ClientCAs = caCertPool
-		server.TLSConfig.ClientAuth = tls.RequireAndVerifyClientCert
-
-		log.WithFields(log.Fields{
-			"ca_cert": config.C.JoinServer.CACert,
-		}).Info("join-server is configured with client-certificate authentication")
-	}
-
-	go func() {
-		err := server.ListenAndServeTLS(config.C.JoinServer.TLSCert, config.C.JoinServer.TLSKey)
-		log.WithError(err).Error("join-server api error")
-	}()
-
-	return nil
-}
-
-func startClientAPI(ctx context.Context) func() error {
-	return func() error {
-		// setup the client API interface
-		var validator auth.Validator
-		if config.C.ApplicationServer.ExternalAPI.JWTSecret != "" {
-			validator = auth.NewJWTValidator(config.C.PostgreSQL.DB, "HS256", config.C.ApplicationServer.ExternalAPI.JWTSecret)
-		} else {
-			log.Fatal("jwt secret must be set for external api")
-		}
-
-		rpID, err := uuid.FromString(config.C.ApplicationServer.ID)
-		if err != nil {
-			return errors.Wrap(err, "application-server id to uuid error")
-		}
-
-		clientAPIHandler := grpc.NewServer(gRPCLoggingServerOptions()...)
-		pb.RegisterApplicationServiceServer(clientAPIHandler, api.NewApplicationAPI(validator))
-		pb.RegisterDeviceQueueServiceServer(clientAPIHandler, api.NewDeviceQueueAPI(validator))
-		pb.RegisterDeviceServiceServer(clientAPIHandler, api.NewDeviceAPI(validator))
-		pb.RegisterUserServiceServer(clientAPIHandler, api.NewUserAPI(validator))
-		pb.RegisterInternalServiceServer(clientAPIHandler, api.NewInternalUserAPI(validator))
-		pb.RegisterGatewayServiceServer(clientAPIHandler, api.NewGatewayAPI(validator))
-		pb.RegisterGatewayProfileServiceServer(clientAPIHandler, api.NewGatewayProfileAPI(validator))
-		pb.RegisterOrganizationServiceServer(clientAPIHandler, api.NewOrganizationAPI(validator))
-		pb.RegisterNetworkServerServiceServer(clientAPIHandler, api.NewNetworkServerAPI(validator))
-		pb.RegisterServiceProfileServiceServer(clientAPIHandler, api.NewServiceProfileServiceAPI(validator))
-		pb.RegisterDeviceProfileServiceServer(clientAPIHandler, api.NewDeviceProfileServiceAPI(validator))
-		pb.RegisterMulticastGroupServiceServer(clientAPIHandler, api.NewMulticastGroupAPI(validator, config.C.PostgreSQL.DB, rpID, config.C.NetworkServer.Pool))
-
-		// setup the client http interface variable
-		// we need to start the gRPC service first, as it is used by the
-		// grpc-gateway
-		var clientHTTPHandler http.Handler
-
-		// switch between gRPC and "plain" http handler
-		handler := http.HandlerFunc(func(w http.ResponseWriter, r *http.Request) {
-			if r.ProtoMajor == 2 && strings.Contains(r.Header.Get("Content-Type"), "application/grpc") {
-				clientAPIHandler.ServeHTTP(w, r)
-			} else {
-				if clientHTTPHandler == nil {
-					w.WriteHeader(http.StatusNotImplemented)
-					return
-				}
-				clientHTTPHandler.ServeHTTP(w, r)
-			}
-		})
-
-		// start the API server
-		go func() {
-			log.WithFields(log.Fields{
-				"bind":     config.C.ApplicationServer.ExternalAPI.Bind,
-				"tls-cert": config.C.ApplicationServer.ExternalAPI.TLSCert,
-				"tls-key":  config.C.ApplicationServer.ExternalAPI.TLSKey,
-			}).Info("starting client api server")
-
-			if config.C.ApplicationServer.ExternalAPI.TLSCert == "" || config.C.ApplicationServer.ExternalAPI.TLSKey == "" {
-				log.Fatal(http.ListenAndServe(config.C.ApplicationServer.ExternalAPI.Bind, h2c.NewHandler(handler, &http2.Server{})))
-			} else {
-				log.Fatal(http.ListenAndServeTLS(
-					config.C.ApplicationServer.ExternalAPI.Bind,
-					config.C.ApplicationServer.ExternalAPI.TLSCert,
-					config.C.ApplicationServer.ExternalAPI.TLSKey,
-					h2c.NewHandler(handler, &http2.Server{}),
-				))
-			}
-		}()
-
-		// give the http server some time to start
-		time.Sleep(time.Millisecond * 100)
-
-		// setup the HTTP handler
-		clientHTTPHandler, err = getHTTPHandler(ctx)
-		if err != nil {
-			return err
-		}
-
-		return nil
-	}
-}
-
-func gRPCLoggingServerOptions() []grpc.ServerOption {
-	logrusEntry := log.NewEntry(log.StandardLogger())
-	logrusOpts := []grpc_logrus.Option{
-		grpc_logrus.WithLevels(grpc_logrus.DefaultCodeToLevel),
-	}
-
-	return []grpc.ServerOption{
-		grpc_middleware.WithUnaryServerChain(
-			grpc_ctxtags.UnaryServerInterceptor(grpc_ctxtags.WithFieldExtractor(grpc_ctxtags.CodeGenRequestFieldExtractor)),
-			grpc_logrus.UnaryServerInterceptor(logrusEntry, logrusOpts...),
-		),
-		grpc_middleware.WithStreamServerChain(
-			grpc_ctxtags.StreamServerInterceptor(grpc_ctxtags.WithFieldExtractor(grpc_ctxtags.CodeGenRequestFieldExtractor)),
-			grpc_logrus.StreamServerInterceptor(logrusEntry, logrusOpts...),
-		),
-	}
-}
-
-func mustGetAPIServer() *grpc.Server {
-	opts := gRPCLoggingServerOptions()
-	if config.C.ApplicationServer.API.CACert != "" && config.C.ApplicationServer.API.TLSCert != "" && config.C.ApplicationServer.API.TLSKey != "" {
-		creds := mustGetTransportCredentials(config.C.ApplicationServer.API.TLSCert, config.C.ApplicationServer.API.TLSKey, config.C.ApplicationServer.API.CACert, true)
-		opts = append(opts, grpc.Creds(creds))
-	}
-	gs := grpc.NewServer(opts...)
-	asAPI := api.NewApplicationServerAPI()
-	as.RegisterApplicationServerServiceServer(gs, asAPI)
-	return gs
-}
-
-func getHTTPHandler(ctx context.Context) (http.Handler, error) {
-	r := mux.NewRouter()
-
-	// setup json api handler
-	jsonHandler, err := getJSONGateway(ctx)
-	if err != nil {
-		return nil, err
-	}
-
-	log.WithField("path", "/api").Info("registering rest api handler and documentation endpoint")
-	r.HandleFunc("/api", func(w http.ResponseWriter, r *http.Request) {
-		data, err := static.Asset("swagger/index.html")
-		if err != nil {
-			log.Errorf("get swagger template error: %s", err)
-			w.WriteHeader(http.StatusInternalServerError)
-			return
-		}
-		w.Write(data)
-	}).Methods("get")
-	r.PathPrefix("/api").Handler(jsonHandler)
-
-	// setup static file server
-	r.PathPrefix("/").Handler(http.FileServer(&assetfs.AssetFS{
-		Asset:     static.Asset,
-		AssetDir:  static.AssetDir,
-		AssetInfo: static.AssetInfo,
-		Prefix:    "",
-	}))
-
-	return wsproxy.WebsocketProxy(r), nil
-}
-
-func getJSONGateway(ctx context.Context) (http.Handler, error) {
-	// dial options for the grpc-gateway
-	var grpcDialOpts []grpc.DialOption
-
-	if config.C.ApplicationServer.ExternalAPI.TLSCert == "" || config.C.ApplicationServer.ExternalAPI.TLSKey == "" {
-		grpcDialOpts = append(grpcDialOpts, grpc.WithInsecure())
-	} else {
-		b, err := ioutil.ReadFile(config.C.ApplicationServer.ExternalAPI.TLSCert)
-		if err != nil {
-			return nil, errors.Wrap(err, "read external api tls cert error")
-		}
-		cp := x509.NewCertPool()
-		if !cp.AppendCertsFromPEM(b) {
-			return nil, errors.Wrap(err, "failed to append certificate")
-		}
-		grpcDialOpts = append(grpcDialOpts, grpc.WithTransportCredentials(credentials.NewTLS(&tls.Config{
-			// given the grpc-gateway is always connecting to localhost, does
-			// InsecureSkipVerify=true cause any security issues?
-			InsecureSkipVerify: true,
-			RootCAs:            cp,
-		})))
-	}
-
-	bindParts := strings.SplitN(config.C.ApplicationServer.ExternalAPI.Bind, ":", 2)
-	if len(bindParts) != 2 {
-		log.Fatal("get port from bind failed")
-	}
-	apiEndpoint := fmt.Sprintf("localhost:%s", bindParts[1])
-
-	mux := runtime.NewServeMux(runtime.WithMarshalerOption(
-		runtime.MIMEWildcard,
-		&runtime.JSONPb{
-			EnumsAsInts:  false,
-			EmitDefaults: true,
-		},
-	))
-
-	if err := pb.RegisterApplicationServiceHandlerFromEndpoint(ctx, mux, apiEndpoint, grpcDialOpts); err != nil {
-		return nil, errors.Wrap(err, "register application handler error")
-	}
-	if err := pb.RegisterDeviceQueueServiceHandlerFromEndpoint(ctx, mux, apiEndpoint, grpcDialOpts); err != nil {
-		return nil, errors.Wrap(err, "register downlink queue handler error")
-	}
-	if err := pb.RegisterDeviceServiceHandlerFromEndpoint(ctx, mux, apiEndpoint, grpcDialOpts); err != nil {
-		return nil, errors.Wrap(err, "register node handler error")
-	}
-	if err := pb.RegisterUserServiceHandlerFromEndpoint(ctx, mux, apiEndpoint, grpcDialOpts); err != nil {
-		return nil, errors.Wrap(err, "register user handler error")
-	}
-	if err := pb.RegisterInternalServiceHandlerFromEndpoint(ctx, mux, apiEndpoint, grpcDialOpts); err != nil {
-		return nil, errors.Wrap(err, "register internal handler error")
-	}
-	if err := pb.RegisterGatewayServiceHandlerFromEndpoint(ctx, mux, apiEndpoint, grpcDialOpts); err != nil {
-		return nil, errors.Wrap(err, "register gateway handler error")
-	}
-	if err := pb.RegisterGatewayProfileServiceHandlerFromEndpoint(ctx, mux, apiEndpoint, grpcDialOpts); err != nil {
-		return nil, errors.Wrap(err, "register gateway-profile handler error")
-	}
-	if err := pb.RegisterOrganizationServiceHandlerFromEndpoint(ctx, mux, apiEndpoint, grpcDialOpts); err != nil {
-		return nil, errors.Wrap(err, "register organization handler error")
-	}
-	if err := pb.RegisterNetworkServerServiceHandlerFromEndpoint(ctx, mux, apiEndpoint, grpcDialOpts); err != nil {
-		return nil, errors.Wrap(err, "register network-server handler error")
-	}
-	if err := pb.RegisterServiceProfileServiceHandlerFromEndpoint(ctx, mux, apiEndpoint, grpcDialOpts); err != nil {
-		return nil, errors.Wrap(err, "register service-profile handler error")
-	}
-	if err := pb.RegisterDeviceProfileServiceHandlerFromEndpoint(ctx, mux, apiEndpoint, grpcDialOpts); err != nil {
-		return nil, errors.Wrap(err, "register device-profile handler error")
-	}
-	if err := pb.RegisterMulticastGroupServiceHandlerFromEndpoint(ctx, mux, apiEndpoint, grpcDialOpts); err != nil {
-		return nil, errors.Wrap(err, "register multicast-group handler error")
-	}
-
-	return mux, nil
-}
-
-func mustGetTransportCredentials(tlsCert, tlsKey, caCert string, verifyClientCert bool) credentials.TransportCredentials {
-	cert, err := tls.LoadX509KeyPair(tlsCert, tlsKey)
-	if err != nil {
-		log.WithFields(log.Fields{
-			"cert": tlsCert,
-			"key":  tlsKey,
-		}).Fatalf("load key-pair error: %s", err)
-	}
-
-	rawCaCert, err := ioutil.ReadFile(caCert)
-	if err != nil {
-		log.WithField("ca", caCert).Fatalf("load ca cert error: %s", err)
-	}
-
-	caCertPool := x509.NewCertPool()
-	caCertPool.AppendCertsFromPEM(rawCaCert)
-
-	if verifyClientCert {
-		return credentials.NewTLS(&tls.Config{
-			Certificates: []tls.Certificate{cert},
-			ClientCAs:    caCertPool,
-			ClientAuth:   tls.RequireAndVerifyClientCert,
-		})
-	}
-
-	return credentials.NewTLS(&tls.Config{
-		Certificates: []tls.Certificate{cert},
-		RootCAs:      caCertPool,
-	})
-=======
->>>>>>> f26ac5d7
 }