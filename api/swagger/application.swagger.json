--- conflicted
+++ resolved
@@ -587,7 +587,6 @@
         }
       }
     },
-<<<<<<< HEAD
     "apiListApplicationUsersRequest": {
       "type": "object",
       "properties": {
@@ -624,7 +623,7 @@
           "description": "Applications within this result-set."
         }
       }
-=======
+    },
     "apiRXWindow": {
       "type": "string",
       "enum": [
@@ -632,7 +631,6 @@
         "RX2"
       ],
       "default": "RX1"
->>>>>>> 48c1f203
     },
     "apiUpdateApplicationRequest": {
       "type": "object",
